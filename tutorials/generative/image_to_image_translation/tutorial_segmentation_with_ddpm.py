--- conflicted
+++ resolved
@@ -180,7 +180,7 @@
 #
 # ## Set deterministic training for reproducibility
 
-set_determinism(10)
+set_determinism(42)
 
 #
 # # Preprocessing of the BRATS Dataset in 2D slices for training
@@ -251,8 +251,8 @@
 )
 model.to(device)
 
-scheduler = DDPMScheduler(num_train_timesteps=1000, clip_sample_min=0, clip_sample_max=1)
-optimizer = torch.optim.Adam(params=model.parameters(), lr=2e-5)
+scheduler = DDPMScheduler(num_train_timesteps=1000)
+optimizer = torch.optim.Adam(params=model.parameters(), lr=2.5e-5)
 inferer = DiffusionInferer(scheduler)
 
 #
@@ -262,15 +262,11 @@
 # This is described in Equation 7 of the paper https://arxiv.org/pdf/2112.03145.pdf.
 
 n_epochs = 2000
-<<<<<<< HEAD
-# val_interval = 1
-=======
 val_interval = 1
->>>>>>> 80521357
 epoch_loss_list = []
 val_epoch_loss_list = []
-val_sample = 100
-save_interval = 100
+val_sample = 25
+save_interval = 50
 # +
 validation_samples_path = f'/home/simone.sarrocco/thesis/project/models/diffusion_model/GenerativeModels/tutorials/generative/image_to_image_translation/results/{run_number}/validation/output_samples'
 os.makedirs(validation_samples_path, exist_ok=True)
@@ -329,28 +325,6 @@
         writer.add_scalar('Loss/train', loss.item(), i)
 
     epoch_loss_list.append(epoch_loss / (step + 1))
-<<<<<<< HEAD
-    """
-    if (epoch+1) % val_interval == 0:
-        model.eval()
-        val_epoch_loss = 0
-        for step, (art10, pseudoart100) in enumerate(val_loader):
-            art10 = art10.to(device)
-            pseudoart100 = pseudoart100.to(device)
-            # seg = data_val["label"].to(device)  # this is the ground truth segmentation
-            timesteps = torch.randint(0, 1000, (art10.shape[0],)).to(device)
-            with torch.no_grad():
-                with autocast('cuda', enabled=True):
-                    noise = torch.randn_like(art10).to(device)
-                    noisy_pseudoart100 = scheduler.add_noise(original_samples=art10, noise=noise, timesteps=timesteps)
-                    combined = torch.cat((art10, noisy_pseudoart100), dim=1)
-                    prediction = model(x=combined, timesteps=timesteps)
-                    val_loss = F.mse_loss(prediction.float(), noise.float())
-            val_epoch_loss += val_loss.item()
-        print("Epoch", epoch, "Validation loss", val_epoch_loss / (step + 1))
-        writer.add_scalar("Loss/val", val_epoch_loss / (step+1), epoch+1)
-        val_epoch_loss_list.append(val_epoch_loss / (step + 1))
-=======
 
     """
     if (epoch+1) % val_interval == 0:
@@ -372,7 +346,6 @@
     print("Epoch", epoch, "Validation loss", val_epoch_loss / (step + 1))
     writer.add_scalar("Loss/val", val_epoch_loss / (step+1), epoch+1)
     val_epoch_loss_list.append(val_epoch_loss / (step + 1))
->>>>>>> 80521357
     """
 
     if (epoch+1) % val_sample == 0:
@@ -452,13 +425,10 @@
             writer.add_scalar(f"Validation_metrics/{metric_name}", value.item(), epoch + 1)
         print(
             f"Validation metrics, epoch {epoch + 1}: PSNR: {avg_psnr.item():.5f} ± {std_psnr.item():.5f} | SSIM: {avg_ssim.item():.5f} ± {std_ssim.item():.5f} | MSE: {avg_mse.item():.5f} ± {std_mse.item():.5f}")
-<<<<<<< HEAD
-=======
 
     # Save checkpoint at regular intervals
     if (epoch + 1) % save_interval == 0:
         save_checkpoint(model, optimizer, scheduler, epoch, checkpoint_dir)
->>>>>>> 80521357
 
         # Optionally save loss history
         np.savez(
@@ -471,8 +441,7 @@
 save_checkpoint(model, optimizer, scheduler, n_epochs - 1, checkpoint_dir, is_final=True)
 total_time = time.time() - total_start
 print(f"train diffusion completed, total time: {total_time}.")
-
-"""plt.style.use("seaborn-bright")
+plt.style.use("seaborn-bright")
 plt.title("Learning Curves Diffusion Model", fontsize=20)
 plt.plot(np.linspace(1, n_epochs, n_epochs), epoch_loss_list, color="C0", linewidth=2.0, label="Train")
 plt.plot(
@@ -488,7 +457,7 @@
 plt.ylabel("Loss", fontsize=16)
 plt.legend(prop={"size": 14})
 plt.savefig('/home/simone.sarrocco/thesis/project/models/diffusion_model/GenerativeModels/tutorials/generative/image_to_image_translation/results/losses.png')
-plt.close()"""
+plt.close()
 # plt.show()
 # -
 
